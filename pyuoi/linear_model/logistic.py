--- conflicted
+++ resolved
@@ -124,17 +124,10 @@
     """
     def __init__(self, n_boots_sel=48, n_boots_est=48, selection_frac=0.9,
                  estimation_frac=0.9, n_C=48, stability_selection=1.,
-<<<<<<< HEAD
-                 warm_start=False, estimation_score='acc',
-                 copy_X=True, fit_intercept=True, normalize=True,
-                 random_state=None, max_iter=10000, tol=1e-3,
-                 shared_support=True, comm=None, logger=None):
-=======
                  estimation_score='acc', multi_class='auto',
                  shared_support=True, warm_start=False, fit_intercept=True,
                  standardize=True, max_iter=10000, tol=1e-3, random_state=None,
-                 comm=None):
->>>>>>> eaf35ffb
+                 comm=None, logger=None):
         super(UoI_L1Logistic, self).__init__(
             n_boots_sel=n_boots_sel,
             n_boots_est=n_boots_est,
