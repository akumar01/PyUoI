--- conflicted
+++ resolved
@@ -298,21 +298,6 @@
         p = X.shape[1]
 
 
-<<<<<<< HEAD
-        t = p/lambda1         
-
-        # Constraints
-        # Inequality constraint matrix:
-        A = np.concatenate([np.ones((1, 2 * p)), -1*np.identity(2 * p)])
-#        A = np.concatenate([np.identity(p), np.identity(p)], axis = 1)
-#        A = np.concatenate([A, np.identity(2 * p)])
-
-        # Inequality constraint vector:
-        h = np.concatenate([np.array([t]), np.zeros(2*p)])
-#        h = np.concatenate([t*np.ones(p), np.zeros(2 * p)])
-        Q = 1/n*X.T @ X
-        c = 1/n*-X.T @ y
-=======
 #        t = 1/lambda1         
 
         # Constraints
@@ -330,7 +315,6 @@
 
         Q = 1/n * X.T @ X
         c = 1/n * X.T @ y
->>>>>>> 789918f3
 
         # Enlarge the dimension of Q to handle the positive/negative decomposition
         QQ = np.concatenate([Q, -Q], axis = 1)
